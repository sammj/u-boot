menu "Boot timing"

config BOOTSTAGE
	bool "Boot timing and reporting"
	help
	  Enable recording of boot time while booting. To use it, insert
	  calls to bootstage_mark() with a suitable BOOTSTAGE_ID from
	  bootstage.h. Only a single entry is recorded for each ID. You can
	  give the entry a name with bootstage_mark_name(). You can also
	  record elapsed time in a particular stage using bootstage_start()
	  before starting and bootstage_accum() when finished. Bootstage will
	  add up all the accumulated time and report it.

	  Normally, IDs are defined in bootstage.h but a small number of
	  additional 'user' IDs can be used by passing BOOTSTAGE_ID_ALLOC
	  as the ID.

	  Calls to show_boot_progress() will also result in log entries but
	  these will not have names.

config BOOTSTAGE_REPORT
	bool "Display a detailed boot timing report before booting the OS"
	depends on BOOTSTAGE
	help
	  Enable output of a boot time report just before the OS is booted.
	  This shows how long it took U-Boot to go through each stage of the
	  boot process. The report looks something like this:

		Timer summary in microseconds:
		       Mark    Elapsed  Stage
			  0          0  reset
		  3,575,678  3,575,678  board_init_f start
		  3,575,695         17  arch_cpu_init A9
		  3,575,777         82  arch_cpu_init done
		  3,659,598     83,821  board_init_r start
		  3,910,375    250,777  main_loop
		 29,916,167 26,005,792  bootm_start
		 30,361,327    445,160  start_kernel

config BOOTSTAGE_USER_COUNT
	hex "Number of boot ID numbers available for user use"
	default 20
	help
	  This is the number of available user bootstage records.
	  Each time you call bootstage_mark(BOOTSTAGE_ID_ALLOC, ...)
	  a new ID will be allocated from this stash. If you exceed
	  the limit, recording will stop.

config BOOTSTAGE_FDT
	bool "Store boot timing information in the OS device tree"
	depends on BOOTSTAGE
	help
	  Stash the bootstage information in the FDT. A root 'bootstage'
	  node is created with each bootstage id as a child. Each child
	  has a 'name' property and either 'mark' containing the
	  mark time in microseconds, or 'accum' containing the
	  accumulated time for that bootstage id in microseconds.
	  For example:

		bootstage {
			154 {
				name = "board_init_f";
				mark = <3575678>;
			};
			170 {
				name = "lcd";
				accum = <33482>;
			};
		};

	  Code in the Linux kernel can find this in /proc/devicetree.

config BOOTSTAGE_STASH
	bool "Stash the boot timing information in memory before booting OS"
	depends on BOOTSTAGE
	help
	  Some OSes do not support device tree. Bootstage can instead write
	  the boot timing information in a binary format at a given address.
	  This happens through a call to bootstage_stash(), typically in
	  the CPU's cleanup_before_linux() function. You can use the
	  'bootstage stash' and 'bootstage unstash' commands to do this on
	  the command line.

config BOOTSTAGE_STASH_ADDR
	hex "Address to stash boot timing information"
	default 0
	help
	  Provide an address which will not be overwritten by the OS when it
	  starts, so that it can read this information when ready.

config BOOTSTAGE_STASH_SIZE
	hex "Size of boot timing stash region"
	default 4096
	help
	  This should be large enough to hold the bootstage stash. A value of
	  4096 (4KiB) is normally plenty.

endmenu

menu "Boot media"

config NOR_BOOT
	bool "Support for booting from NOR flash"
	depends on NOR
	help
	  Enabling this will make a U-Boot binary that is capable of being
	  booted via NOR.  In this case we will enable certain pinmux early
	  as the ROM only partially sets up pinmux.  We also default to using
	  NOR for environment.

config NAND_BOOT
	bool "Support for booting from NAND flash"
	default n
	help
	  Enabling this will make a U-Boot binary that is capable of being
	  booted via NAND flash. This is not a must, some SoCs need this,
	  some not.

config ONENAND_BOOT
	bool "Support for booting from ONENAND"
	default n
	help
	  Enabling this will make a U-Boot binary that is capable of being
	  booted via ONENAND. This is not a must, some SoCs need this,
	  some not.

config QSPI_BOOT
	bool "Support for booting from QSPI flash"
	default n
	help
	  Enabling this will make a U-Boot binary that is capable of being
	  booted via QSPI flash. This is not a must, some SoCs need this,
	  some not.

config SATA_BOOT
	bool "Support for booting from SATA"
	default n
	help
	  Enabling this will make a U-Boot binary that is capable of being
	  booted via SATA. This is not a must, some SoCs need this,
	  some not.

config SD_BOOT
	bool "Support for booting from SD/EMMC"
	default n
	help
	  Enabling this will make a U-Boot binary that is capable of being
	  booted via SD/EMMC. This is not a must, some SoCs need this,
	  some not.

config SPI_BOOT
	bool "Support for booting from SPI flash"
	default n
	help
	  Enabling this will make a U-Boot binary that is capable of being
	  booted via SPI flash. This is not a must, some SoCs need this,
	  some not.

endmenu

config BOOTDELAY
	int "delay in seconds before automatically booting"
	default 2
	depends on AUTOBOOT
	help
	  Delay before automatically running bootcmd;
	  set to 0 to autoboot with no delay, but you can stop it by key input.
	  set to -1 to disable autoboot.
	  set to -2 to autoboot with no delay and not check for abort

	  See doc/README.autoboot for details.

menu "Console"

config CONSOLE_RECORD
	bool "Console recording"
	help
	  This provides a way to record console output (and provide console
	  input) through circular buffers. This is mostly useful for testing.
	  Console output is recorded even when the console is silent.
	  To enable console recording, call console_record_reset_enable()
	  from your code.

config CONSOLE_RECORD_OUT_SIZE
	hex "Output buffer size"
	depends on CONSOLE_RECORD
	default 0x400 if CONSOLE_RECORD
	help
	  Set the size of the console output buffer. When this fills up, no
	  more data will be recorded until some is removed. The buffer is
	  allocated immediately after the malloc() region is ready.

config CONSOLE_RECORD_IN_SIZE
	hex "Input buffer size"
	depends on CONSOLE_RECORD
	default 0x100 if CONSOLE_RECORD
	help
	  Set the size of the console input buffer. When this contains data,
	  tstc() and getc() will use this in preference to real device input.
	  The buffer is allocated immediately after the malloc() region is
	  ready.

config IDENT_STRING
	string "Board specific string to be added to uboot version string"
	help
	  This options adds the board specific name to u-boot version.

<<<<<<< HEAD
config SILENT_CONSOLE
	bool "Support a silent console"
	help
	  This option allows the console to be silenced, meaning that no
	  output will appear on the console devices. This is controlled by
	  setting the environment vaariable 'silent' to a non-empty value.
	  Note this also silences the console when booting Linux.

	  When the console is set up, the variable is checked, and the
	  GD_FLG_SILENT flag is set. Changing the environment variable later
	  will update the flag.

config SILENT_U_BOOT_ONLY
	bool "Only silence the U-Boot console"
	depends on SILENT_CONSOLE
	help
	  Normally when the U-Boot console is silenced, Linux's console is
	  also silenced (assuming the board boots into Linux). This option
	  allows the linux console to operate normally, even if U-Boot's
	  is silenced.

config SILENT_CONSOLE_UPDATE_ON_SET
	bool "Changes to the 'silent' environment variable update immediately"
	depends on SILENT_CONSOLE
	default y if SILENT_CONSOLE
	help
	  When the 'silent' environment variable is changed, update the
	  console silence flag immediately. This allows 'setenv' to be used
	  to silence or un-silence the console.

	  The effect is that any change to the variable will affect the
	  GD_FLG_SILENT flag.

config SILENT_CONSOLE_UPDATE_ON_RELOC
	bool "Allow flags to take effect on relocation"
	depends on SILENT_CONSOLE
	help
	  In some cases the environment is not available until relocation
	  (e.g. NAND). This option makes the value of the 'silent'
	  environment variable take effect at relocation.

config PRE_CONSOLE_BUFFER
	bool "Buffer characters before the console is available"
	help
	  Prior to the console being initialised (i.e. serial UART
	  initialised etc) all console output is silently discarded.
	  Defining CONFIG_PRE_CONSOLE_BUFFER will cause U-Boot to
	  buffer any console messages prior to the console being
	  initialised to a buffer. The buffer is a circular buffer, so
	  if it overflows, earlier output is discarded.

	  Note that this is not currently supported in SPL. It would be
	  useful to be able to share the pre-console buffer with SPL.

config PRE_CON_BUF_SZ
	int "Sets the size of the pre-console buffer"
	depends on PRE_CONSOLE_BUFFER
	default 4096
	help
	  The size of the pre-console buffer affects how much console output
	  can be held before it overflows and starts discarding earlier
	  output. Normally there is very little output at this early stage,
	  unless debugging is enabled, so allow enough for ~10 lines of
	  text.

	  This is a useful feature if you are using a video console and
	  want to see the full boot output on the console. Without this
	  option only the post-relocation output will be displayed.

config PRE_CON_BUF_ADDR
	hex "Address of the pre-console buffer"
	depends on PRE_CONSOLE_BUFFER
	default 0x2f000000 if ARCH_SUNXI && MACH_SUN9I
	default 0x4f000000 if ARCH_SUNXI && !MACH_SUN9I
	help
	  This sets the start address of the pre-console buffer. This must
	  be in available memory and is accessed before relocation and
	  possibly before DRAM is set up. Therefore choose an address
	  carefully.

	  We should consider removing this option and allocating the memory
	  in board_init_f_init_reserve() instead.

config CONSOLE_MUX
	bool "Enable console multiplexing"
	default y if DM_VIDEO || VIDEO || LCD
	help
	  This allows multiple devices to be used for each console 'file'.
	  For example, stdout can be set to go to serial and video.
	  Similarly, stdin can be set to come from serial and keyboard.
	  Input can be provided from either source. Console multiplexing
	  adds a small amount of size to U-Boot.  Changes to the environment
	  variables stdout, stdin and stderr will take effect immediately.

config SYS_CONSOLE_IS_IN_ENV
	bool "Select console devices from the environment"
	default y if CONSOLE_MUX
	help
	  This allows multiple input/output devices to be set at boot time.
	  For example, if stdout is set to "serial,video" then output will
	  be sent to both the serial and video devices on boot. The
	  environment variables can be updated after boot to change the
	  input/output devices.

config SYS_CONSOLE_OVERWRITE_ROUTINE
	bool "Allow board control over console overwriting"
	help
	  If this is enabled, and the board-specific function
	  overwrite_console() returns 1, the stdin, stderr and stdout are
	  switched to the serial port, else the settings in the environment
	  are used. If this is not enabled, the console will not be switched
	  to serial.

config SYS_CONSOLE_ENV_OVERWRITE
	bool "Update environment variables during console init"
	help
	  The console environment variables (stdout, stdin, stderr) can be
	  used to determine the correct console devices on start-up. This
	  option writes the console devices to these variables on console
	  start-up (after relocation). This causes the environment to be
	  updated to match the console devices actually chosen.

config SYS_CONSOLE_INFO_QUIET
	bool "Don't display the console devices on boot"
	help
	  Normally U-Boot displays the current settings for stdout, stdin
	  and stderr on boot when the post-relocation console is set up.
	  Enable this option to supress this output. It can be obtained by
	  calling stdio_print_current_devices() from board code.

config SYS_STDIO_DEREGISTER
	bool "Allow deregistering stdio devices"
	default y if USB_KEYBOARD
	help
	  Generally there is no need to deregister stdio devices since they
	  are never deactivated. But if a stdio device is used which can be
	  removed (for example a USB keyboard) then this option can be
	  enabled to ensure this is handled correctly.

endmenu
=======
config DEFAULT_FDT_FILE
	string "Default fdt file"
	help
	  This option is used to set the default fdt file to boot OS.
>>>>>>> 1c140f7b

config SYS_NO_FLASH
	bool "Disable support for parallel NOR flash"
	default n
	help
	  This option is used to disable support for parallel NOR flash.

config VERSION_VARIABLE
	bool "add U-Boot environment variable vers"
	default n
	help
	  If this variable is defined, an environment variable
	  named "ver" is created by U-Boot showing the U-Boot
	  version as printed by the "version" command.
	  Any change to this variable will be reverted at the
	  next reset.

config DISPLAY_CPUINFO
	bool "Display information about the CPU during start up"
	default y if ARM || BLACKFIN || NIOS2 || X86 || XTENSA
	help
	  Display information about the CPU that U-Boot is running on
	  when U-Boot starts up. The function print_cpuinfo() is called
	  to do this.

config DISPLAY_BOARDINFO
	bool "Display information about the board during start up"
	default y if ARM || M68K || MIPS || PPC || SPARC || XTENSA
	help
	  Display information about the board that U-Boot is running on
	  when U-Boot starts up. The board function checkboard() is called
	  to do this.

source "common/spl/Kconfig"<|MERGE_RESOLUTION|>--- conflicted
+++ resolved
@@ -205,7 +205,6 @@
 	help
 	  This options adds the board specific name to u-boot version.
 
-<<<<<<< HEAD
 config SILENT_CONSOLE
 	bool "Support a silent console"
 	help
@@ -346,12 +345,11 @@
 	  enabled to ensure this is handled correctly.
 
 endmenu
-=======
+
 config DEFAULT_FDT_FILE
 	string "Default fdt file"
 	help
 	  This option is used to set the default fdt file to boot OS.
->>>>>>> 1c140f7b
 
 config SYS_NO_FLASH
 	bool "Disable support for parallel NOR flash"
