--- conflicted
+++ resolved
@@ -20,17 +20,11 @@
 
 DECLARE_GLOBAL_DATA_PTR;
 
-<<<<<<< HEAD
-=======
-/* The currently-selected console serial device */
-struct udevice *cur_dev __attribute__ ((section(".data")));
-
 /*
  * Table with supported baudrates (defined in config_xyz.h)
  */
 static const unsigned long baudrate_table[] = CONFIG_SYS_BAUDRATE_TABLE;
 
->>>>>>> 17b28edb
 #ifndef CONFIG_SYS_MALLOC_F_LEN
 #error "Serial is required before relocation - define CONFIG_SYS_MALLOC_F_LEN to make this work"
 #endif
